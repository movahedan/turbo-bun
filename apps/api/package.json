{
	"name": "api",
	"version": "0.0.1",
	"type": "module",
	"private": true,
	"scripts": {
		"start": "bun dist/index.cjs",
		"dev": "tsup src/index.ts --watch && bun run dist/index.cjs",
		"build": "tsup src/index.ts --help",
		"check:types": "tsc --noEmit",
		"test": "bun test --dom",
		"test:watch": "bun test --watch --dom",
		"test:coverage": "bun test --coverage --dom",
		"test:ui": "bun test --dom --grep ui",
		"test:integration": "bun test --dom --grep integration"
	},
	"dependencies": {
		"@repo/logger": "workspace:*",
		"body-parser": "1.20.3",
		"cors": "2.8.5",
		"express": "4.21.2",
		"morgan": "1.10.1"
	},
	"devDependencies": {
		"@repo/typescript-config": "workspace:*",
		"@types/body-parser": "1.19.6",
		"@types/cors": "2.8.19",
		"@types/express": "4.17.23",
		"@types/morgan": "1.9.10",
		"@types/supertest": "6.0.3",
<<<<<<< HEAD
		"supertest": "7.1.3",
		"tsup": "8.5.0"
=======
		"supertest": "7.1.4",
		"tsup": "8.5.0",
		"typescript": "5.8.3"
>>>>>>> 2e33ce44
	}
}<|MERGE_RESOLUTION|>--- conflicted
+++ resolved
@@ -28,13 +28,7 @@
 		"@types/express": "4.17.23",
 		"@types/morgan": "1.9.10",
 		"@types/supertest": "6.0.3",
-<<<<<<< HEAD
-		"supertest": "7.1.3",
+		"supertest": "7.1.4",
 		"tsup": "8.5.0"
-=======
-		"supertest": "7.1.4",
-		"tsup": "8.5.0",
-		"typescript": "5.8.3"
->>>>>>> 2e33ce44
 	}
 }